--- conflicted
+++ resolved
@@ -205,16 +205,6 @@
 
 /* -------------------- BLE Configurations -------------------- */
 
-<<<<<<< HEAD
-#define SYNC_CHECK_INTERVAL_BASE_MS	1 * 60 * 1000
-#define SYNC_REQ_ADV_BURST_DURATION K_MSEC(250) // Duration to send advertisment
-#define X_ANNOUNCED_S 3					// Fixed time (seconds) announced until the next scan
-#define MISSES_BEFORE_AWAY 3
-#define AWAY_BACKOFF_MAX_INTERVAL_MS	2 * 60 * 1000
-#define EARLY_MARGIN_MS	500
-#define LATE_MARGIN_MS	500
-#define SYNC_SCAN_WINDOW_MS	(EARLY_MARGIN_MS + LATE_MARGIN_MS)
-=======
 #define SYNC_CHECK_INTERVAL_BASE_MS 	1 * 60 * 1000	// Period to perform an at-home check 
 #define SYNC_REQ_ADV_BURST_DURATION 	K_MSEC(250) 	// Duration to send type 0x01 advertisment
 #define X_ANNOUNCED_S 					3				// Tells the scanner I am going to scan in 3 seconds
@@ -227,7 +217,6 @@
 #define EXT_ADV_INTERVAL_MAX			192 			// Max advertise interval for sensor extended advertisement: 120ms / 0.625 = 192
 #define SYNC_ADV_INTERVAL_MIN			160				// Min advertise interval for time sync request advertisement: 100ms / 0.625 = 160
 #define SYNC_ADV_INTERVAL_MAX			164				// Max advertise interval for time sync request advertisement
->>>>>>> 6b4ad0cf
 
 // Define BLE packet structure - Not used in real BLE packet
 typedef struct
