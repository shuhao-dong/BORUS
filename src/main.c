/*
 * Copyright (c) 2016 Intel Corporation
 *
 * SPDX-License-Identifier: Apache-2.0
 *
 * This is the BORUS firmware development based on Thingy53. It demonstrates
 * how to collect sensor data via SPI and I2C, send data over BLE, log data
 * to the external flash using littlefs and a context awareness state change.
 *
 * Author: Shuhao Dong <shuhao.dong@bristol.ac.uk>
 * Version: v0.1.0
 *
 * Date: 16/04/2025
 *
 * TBD: BLE encryption, BLE Extended adv
 */

#include <stdio.h>
#include <string.h>
#include <zephyr/kernel.h>
#include <zephyr/device.h>
#include <zephyr/drivers/gpio.h>
#include <zephyr/drivers/flash.h>
#include <zephyr/drivers/sensor.h>
#include <zephyr/logging/log.h>
#include <zephyr/bluetooth/bluetooth.h>
#include <zephyr/bluetooth/gap.h>
#include <zephyr/bluetooth/uuid.h>
#include <zephyr/bluetooth/conn.h>
#include <zephyr/bluetooth/gatt.h>
#include "driver/bmi270.h"
#include <math.h>
#include "driver/battery.h"
#include <zephyr/sys/byteorder.h>
#include <zephyr/drivers/uart.h>
#include <zephyr/sys/ring_buffer.h>
#include <zephyr/usb/usb_device.h>
#include <zephyr/usb/usbd.h>
#include <zephyr/sys/time_units.h>
#include <zephyr/fs/fs.h>
#include <zephyr/fs/littlefs.h>
#include <zephyr/storage/flash_map.h>
#include <pm_config.h>
#include <zephyr/usb/class/usbd_msc.h>
#include <errno.h>
#include <psa/crypto.h>
#include <psa/crypto_values.h>
#include <zephyr/settings/settings.h>
#include <zephyr/drivers/watchdog.h>
#include <zephyr/sys/util.h>
#include <zephyr/random/random.h>

LOG_MODULE_REGISTER(THINGY, LOG_LEVEL_DBG);

/* -------------------- Watchdog Timer --------------------*/

#define WDT_TIMEOUT_MS 4000		  // Watchdog timeout
#define WDT_FEED_INTERVAL_MS 1000 // Watchdog feed interval

static const struct device *wdt_dev = DEVICE_DT_GET_ONE(nordic_nrf_wdt); // Get the WDT device
static int wdt_channel_id = -1;											 // Initialize the WDT channel ID
static struct k_timer wdt_feed_timer;									 // Timer for feeding the watchdog

/* -------------------- BLE Packet Encryption -------------------- */

#define BORUS_SETTINGS_PATH "borus/state" // Save nonce in NVM, allow reboot
#define NONCE_SAVE_INTERVAL 5 * 60 * 1000 // Save nonce every 5 minutes

static psa_key_id_t g_aes_key_id = PSA_KEY_ID_NULL; // Initialize the AES key ID
static uint64_t nonce_counter = 0;					// Unique nonce for each BLE message

/* -------------------- Thread Configurations -------------------- */

// Stack sizes
#define BMI270_HANDLER_STACKSIZE 1024
#define BMP390_HANDLER_STACKSIZE 1024
#define BLE_LOGGER_THREAD_STACKSIZE 4096
#define SCANNER_THREAD_STACKSIZE 1024

// Priorities (Lower number = higher priority)
#define BMI270_HANDLER_PRIORITY 5 // Highest sensor priority due to higher sample rate
#define BMP390_HANDLER_PRIORITY 6 // Medium sensor priority due to lower sample rate
#define BLE_THREAD_PRIORITY 7	  // Lower priority tasks for BLE and logging
#define SCANNER_THREAD_PRIORITY 7 // Lower priority tasks for scan AP heartbeat

// Thread Stacks
K_THREAD_STACK_DEFINE(bmi270_handler_stack_area, BMI270_HANDLER_STACKSIZE);
K_THREAD_STACK_DEFINE(bmp390_handler_stack_area, BMP390_HANDLER_STACKSIZE);
K_THREAD_STACK_DEFINE(ble_logger_stack_area, BLE_LOGGER_THREAD_STACKSIZE);
K_THREAD_STACK_DEFINE(scanner_stack_area, SCANNER_THREAD_STACKSIZE);

// Thread Control Blocks
static struct k_thread bmi270_handler_thread_data;
static struct k_thread bmp390_handler_thread_data;
static struct k_thread ble_logger_thread_data;

/* -------------------- State Machine -------------------- */

// Define the state structure
typedef enum
{
	STATE_INIT, // Initial state before normal operation
	STATE_HOME_ADVERTISING, // At home, advertise sensor data
	STATE_AWAY_LOGGING,		// Away, log sensor data
	STATE_CHARGING			// USB connected
} device_state_t;

static struct k_work battery_timeout_work;	 // Work item for battery timeout -> Periodic voltage reading
static struct k_work usb_connect_work;		 // Work item for USB connect -> CHARGING state
static struct k_work usb_disconnect_work;	 // Work item for USB disconnect -> HOME state (or chosen default)
static struct k_work scan_found_ap_work;	 // Work item for Scan Found AP -> HOME state
static struct k_work scan_open_work;
static struct k_work scan_close_work;
static struct k_work sync_check_work;
static struct k_work_delayable sync_adv_stop_work;
static struct k_work_delayable sync_scan_trigger_work; 

// --- Use atomic type for state changes between threads/ISRs
static atomic_t current_state = ATOMIC_INIT(STATE_INIT);

/* -------------------- Message Queue for Sensor Data -------------------- */

// Define message types
typedef enum
{
	SENSOR_MSG_TYPE_IMU,
	SENSOR_MSG_TYPE_ENVIRONMENT,
	SENSOR_MSG_TYPE_BATTERY,
} sensor_msg_type_t;

// Define payload structures: imu, environment, battery
typedef struct
{
	int16_t imu_data[6];
	uint32_t timestamp;
} imu_payload_t;

// Environmental sensor data structure
typedef struct
{
	uint16_t temperature;
	uint32_t pressure;
	uint32_t timestamp;
} environment_payload_t;

// Battery voltage data structure
typedef struct
{
	uint8_t battery;
	uint32_t timestamp;
} battery_payload_t;

// Unified message structure for message queue
typedef struct
{
	sensor_msg_type_t type;
	union
	{
		imu_payload_t imu;
		environment_payload_t env;
		battery_payload_t batt;
	} payload;
} sensor_message_t;

// Define the message queue
K_MSGQ_DEFINE(sensor_message_queue, sizeof(sensor_message_t), 32, 4);

/* -------------------- Semaphores for Interrupts -------------------- */

K_SEM_DEFINE(bmi270_isr_sem, 0, 20);
// K_SEM_DEFINE(bmp390_isr_sem, 0, 1);

/* -------------------- Timers for hearbeat check -------------------- */

// Timers for Periodic Tasks
static struct k_timer battery_timer;		   // For periodic battery reading
static struct k_timer sync_check_timer;		   // For scan open
static struct k_timer scan_close_timer;		   // For scan close

/* -------------------- Configuration Constants -------------------- */

#define BMP390_READ_INTERVAL 1000									  // Read environment at 1 Hz
#define BATTERY_READ_INTERVAL K_MINUTES(15)							  // Every 15 minute read one battery voltage
#define HEARTBEAT_TIMEOUT K_MINUTES(5)								  // If no heartbeat for 90s, assume away
#define BLE_ADV_INTERVAL_MIN 32										  // BLE advertise interval 32*0.625 ms
#define BLE_ADV_INTERVAL_MAX 33										  // BLE advertise interval
#define SENSOR_ADV_PAYLOAD_TYPE	0x00
#define SYNC_REQ_ADV_PAYLOAD_TYPE	0x01
#define SENSOR_DATA_PACKET_SIZE 20									  // Size of the sensor data
#define NONCE_LEN 8													  // Size of the encryption nonce
#define ENC_ADV_PAYLOAD_LEN (NONCE_LEN + SENSOR_DATA_PACKET_SIZE + 1) // Size of the packet data
#define SYNC_REQ_PAYLOAD_LEN	(1 + 2)
#define PRESSURE_BASE_HPA_X10 8500									  // Base offset in hPa x 10
#define TEMPERATURE_LOW_LIMIT 30									  // -30 degree as the lowest temperature of interest
#define TEMPERATURE_HIGH_LIMIT 40									  // +40 degree as the highest temperature of interest

/* -------------------- File system and MSC -------------------- */

#define LOG_FILE_PATH "/lfs1/imu_log.bin" // File path for the log file
#define LFS_MOUNT_POINT "/lfs1"			  // Mount point for the file system

USBD_DEFINE_MSC_LUN(NAND, "Zephyr", "BORUS", "0.00"); // Define the USB MSC LUN

/* -------------------- BLE Legacy Configurations -------------------- */

#define SYNC_CHECK_INTERVAL_BASE_MS	2 * 60 * 1000
#define SYNC_REQ_ADV_BURST_DURATION K_MSEC(250) // Duration to send advertisment
#define X_ANNOUNCED_S 3					// Fixed time (seconds) announced until the next scan
#define MISSES_BEFORE_AWAY 3
#define AWAY_BACKOFF_MAX_INTERVAL_MS	2 * 60 * 1000
#define EARLY_MARGIN_MS	1000
#define LATE_MARGIN_MS	1000
#define SYNC_SCAN_WINDOW_MS	(EARLY_MARGIN_MS + LATE_MARGIN_MS)

// Define BLE packet structure - Not used in real BLE packet
typedef struct
{
	int16_t temperature;
	uint32_t pressure;
	int16_t imu_data[6];
	uint32_t timestamp;
	uint8_t battery;
} ble_packet_t;

// Buffer for dynamic manufacturer data in advertisement
static uint8_t manuf_plain[SENSOR_DATA_PACKET_SIZE];
static uint8_t manuf_payload_sensor[ENC_ADV_PAYLOAD_LEN];
static uint8_t manuf_payload_sync_req[SYNC_REQ_PAYLOAD_LEN]; 

/**
 * If enable BT_LE_ADV_OPT_SCANNABLE, then pass sd as scan response data
 * 	- Benifit: Scanner will see the name and flag of adv event, we are scannable undirected adv
 * 	- Lose: Double radio on time so consume more power
 *
 * If not enable BT_LE_ADV_OPT_SCANNABLE, then pass null to scan response data
 * 	- Save power as no scan response data is provided, we are non-connectable undirected adv
 * 	- Lose device name and data flag
 */

// BLE advertisement parameters
static const struct bt_le_adv_param *adv_param = BT_LE_ADV_PARAM(
	BT_LE_ADV_OPT_USE_IDENTITY, // Use identity MAC for advertisement
	BLE_ADV_INTERVAL_MIN,		// Min advertisement interval (min * 0.625)
	BLE_ADV_INTERVAL_MAX,		// Max advertisement interval (max * 0.625), add short delay to avoid aliasing
	NULL						// not directed, pass NULL
);

<<<<<<< HEAD
// Main adv packet (hold sensor data)
struct bt_data ad[] = {
	BT_DATA(BT_DATA_MANUFACTURER_DATA, manuf_encrypted, sizeof(manuf_encrypted))
};
=======
// Type 0x00: Main adv packet (hold encrypted sensor data)
struct bt_data ad_sensor[] = {
	BT_DATA(BT_DATA_MANUFACTURER_DATA, manuf_payload_sensor, sizeof(manuf_payload_sensor))};

// Type 0x01: Back home anouncement (hold next scan time)
struct bt_data ad_sync_req[] = {
	BT_DATA(BT_DATA_MANUFACTURER_DATA, manuf_payload_sync_req, sizeof(manuf_payload_sync_req))};
>>>>>>> bf7c743f

// BLE scan parameters
static const struct bt_le_scan_param scan_param = {
	.type = BT_HCI_LE_SCAN_PASSIVE,
	.options = BT_LE_SCAN_OPT_FILTER_DUPLICATE | BT_LE_SCAN_OPT_FILTER_ACCEPT_LIST,
	.interval = BT_GAP_SCAN_FAST_INTERVAL,
	.window = BT_GAP_SCAN_FAST_WINDOW,
};

// Define the list of target AP addresses
static const char *target_ap_addrs[] = {
	"2C:CF:67:89:E0:5D",
	"AA:BB:CC:DD:EE:FF",
};
static const size_t num_target_aps = ARRAY_SIZE(target_ap_addrs);

static atomic_t adv_running_flag = ATOMIC_INIT(0);						 // Use atomic for ISR/thread safe
static atomic_t current_adv_type = ATOMIC_INIT(SENSOR_ADV_PAYLOAD_TYPE); // Track which type is active
static volatile bool scan_active = false;

/* -------------------- IMU Configurations -------------------- */

#define IMU_ACC_ODR_HIGH BMI270_ACC_ODR_50
#define IMU_ACC_ODR_LOW BMI270_ACC_ODR_25
#define IMU_GYR_ODR_HIGH BMI270_GYR_ODR_50
#define IMU_GYR_ODR_LOW BMI270_GYR_ODR_25

bmi270_acc_config_t bmi270_acc_config_high = {
	.acc_bwp = BMI270_ACC_BWP_NORM_AVG4,
	.acc_odr = BMI270_ACC_ODR_50,
	.acc_range = BMI270_ACC_RANGE_8G,
	.low_power_enable = 1,
};
bmi270_acc_config_t bmi270_acc_config_low = {
	.acc_bwp = BMI270_ACC_BWP_NORM_AVG4,
	.acc_odr = BMI270_ACC_ODR_25,
	.acc_range = BMI270_ACC_RANGE_4G,
	.low_power_enable = 1,
};
bmi270_gyr_config_t bmi270_gyr_config_high = {
	.gyr_bwp = BMI270_GYR_BWP_NORM,
	.gyr_odr = BMI270_GYR_ODR_50,
	.gyr_range = BMI270_GYR_RANGE_500,
	.low_power_enable = 0,
};
bmi270_gyr_config_t bmi270_gyr_config_low = {
	.gyr_bwp = BMI270_GYR_BWP_NORM,
	.gyr_odr = BMI270_GYR_ODR_25,
	.gyr_range = BMI270_GYR_RANGE_250,
	.low_power_enable = 0,
};

/* -------------------- GPIO Configuration -------------------- */

static const struct gpio_dt_spec leds[3] = {
	GPIO_DT_SPEC_GET(DT_ALIAS(led0), gpios), // Red LED
	GPIO_DT_SPEC_GET(DT_ALIAS(led1), gpios), // Green LED
	GPIO_DT_SPEC_GET(DT_ALIAS(led2), gpios), // Blue LED
};

// BMI270 Interrupt Pin
static const struct gpio_dt_spec bmi270_interrupts = GPIO_DT_SPEC_GET_OR(DT_NODELABEL(bmi270), irq_gpios, {0});
static struct gpio_callback bmi270_interrupts_cb_data;

// BMP390 Interrupt Pin

/* -------------------- Sensor Device Handles -------------------- */

// BMI270
BMI270_Context bmi270_ctx;
#define SPIOP SPI_WORD_SET(8) | SPI_TRANSFER_MSB
static const struct spi_dt_spec bmi270_spi = SPI_DT_SPEC_GET(DT_NODELABEL(bmi270), SPIOP, 0);

// BMP390 (currently BME688 but can replace later)
const struct device *const dev = DEVICE_DT_GET_ONE(bosch_bme680);

/* -------------------- Discharge curve -------------------- This needs to be changed!! */

static const struct battery_level_point levels[] = {
	{10000, 3950},
	{625, 3550},
	{0, 3100},
};

/* -------------------- LittleFS Mount Configuration -------------------- */

#define LOG_SYNC_THRESHOLD 15000 // Record to log before fs_sync, this tolerates 5-min data missing

FS_LITTLEFS_DECLARE_DEFAULT_CONFIG(storage);
static struct fs_mount_t lfs_mount_p = {
	.type = FS_LITTLEFS,
	.fs_data = &storage,
	.storage_dev = (void *)PM_LITTLEFS_STORAGE_ID,
	.mnt_point = LFS_MOUNT_POINT,
};

/* -------------------- Home Detection -------------------- */

static uint8_t missed_sync_responses = 0;
static uint32_t sync_check_interval_ms = SYNC_CHECK_INTERVAL_BASE_MS;

/**
 * @brief Get the current time in milliseconds.
 */
static inline uint64_t ms_now(void)
{
	return k_uptime_get();
}

/* -------------------- State Management Functions -------------------- */

/**
 * @brief Set the IMU sampling rate and configuration.
 *
 * This function configures the IMU to use either a high or low sampling rate
 * based on the provided parameter. It adjusts both accelerometer and gyroscope
 * settings accordingly.
 *
 * @param high_rate Set to true for high sampling rate, false for low sampling rate.
 */
static void set_imu_rate(bool high_rate)
{
	LOG_DBG("Setting IMU rate to %s", high_rate ? "HIGH" : "LOW");

	bmi270_acc_config_t *acc_cfg = high_rate ? &bmi270_acc_config_high : &bmi270_acc_config_low;
	bmi270_gyr_config_t *gyr_cfg = high_rate ? &bmi270_gyr_config_high : &bmi270_gyr_config_low;

	bmi270_conf_acc(&bmi270_ctx, acc_cfg);
	bmi270_conf_gyr(&bmi270_ctx, gyr_cfg);
}

/**
 * @brief Setup the BLE scan filter to accept only specific target APs.
 */
static int setup_scan_filter(void)
{
	int ret;
	bt_addr_le_t addr_le;

	// Clearn any previous filter entries
	bt_le_filter_accept_list_clear();

	LOG_DBG("Populating BLE scan filter accept list:");
	for (size_t i = 0; i < num_target_aps; i++)
	{
		// Convert string address to bt_addr_le_t.
		// We assume the target APs use public addresses ("public").
		// If they use Random Static, use "random" or the correct type string.
		ret = bt_addr_le_from_str(target_ap_addrs[i], "public", &addr_le);
		if (ret)
		{
			LOG_ERR("Invalid address string '%s': %d", target_ap_addrs[i], ret);
			// Decide how to handle: return error, skip, etc.
			return ret;
		}

		// Add the parsed address to the controller's filter accept list
		ret = bt_le_filter_accept_list_add(&addr_le);
		if (ret && ret != -EALREADY)
		{
			// Ignore if already added
			LOG_ERR("Failed to add '%s' to accept list: %d", target_ap_addrs[i], ret);
			// Decide how to handle: return error, skip, etc.
			// If one fails, the list might be partially populated.
		}
		else if (ret == 0)
		{
			LOG_INF("Added %s to filter accept list.", target_ap_addrs[i]);
		}
	}
	return 0;
}

/**
 * @brief Stop BLE advertising when enter AWAY state
 *
 * This function stops BLE advertising. It will not stop if already stopped.
 */
static void stop_advertising(void)
{
	if (!atomic_cas(&adv_running_flag, 1, 0))
	{
		// It was already 0, adv not running, nothing to do
		return;
	}

	int ret = bt_le_adv_stop();

	if (ret == 0)
	{
		LOG_DBG("Advertising stopped");
	}
	else if (ret == -EALREADY)
	{
		LOG_DBG("Advertising already stopped");
		atomic_set(&adv_running_flag, 0); // Ensure the flag is consistent
	}
	else if (ret == -ECONNRESET)
	{
		LOG_WRN("Failed to stop advertisement, radio was reset recently: %d", ret);
	}
	else
	{
		LOG_ERR("Failed to stop advertisement: %d", ret);
		atomic_set(&adv_running_flag, 1);
	}
}

/**
 * @brief Start BLE advertising when enter HOME state
 *
 * This function starts BLE advertising with the specified parameters and data.
 * It will not start if already running.
 */
static void start_sensor_advertising(void)
{
	int ret;

	// Ensure other type of adv is stopped first
	stop_advertising();
	k_sleep(K_MSEC(50));

	// Check if already running
	if (atomic_get(&adv_running_flag))
	{
		LOG_WRN("Attempted to start sensor ADV, but ADV is already running");
		return;
	}

	LOG_DBG("Starting Sensor Data advertising (Type 0x00)");
	ret = bt_le_adv_start(adv_param, ad_sensor, ARRAY_SIZE(ad_sensor), NULL, 0);

	if (ret && ret != -EALREADY)
	{
		LOG_ERR("Failed to start sensor advertisement: %d", ret);
		atomic_set(&adv_running_flag, 0);
	}
	else if (ret == -EALREADY)
	{
		LOG_WRN("Sensor ADV already started");
	}
	else
	{
		atomic_set(&adv_running_flag, 1);
		atomic_set(&current_adv_type, SENSOR_ADV_PAYLOAD_TYPE);
		LOG_DBG("Advertising started/updated");
	}
}

/**
 * @brief Start away advertisement burst.
 *
 * This function starts a BLE advertisement burst for the AWAY state.
 * It will not start if already running.
 */
static void start_sync_request_advertising(void)
{
	int ret;

	// Ensure other type is stopped first
	stop_advertising();
	k_sleep(K_MSEC(50));

	if (atomic_get(&adv_running_flag))
	{
		LOG_WRN("Attempted to start SYNC REQ ADV, but ADV is already running");
		return;
	}

	LOG_DBG("Starting AWAY Scan Announcement advertising burst (Type 0x01)");

	ret = bt_le_adv_start(adv_param, ad_sync_req, ARRAY_SIZE(ad_sync_req), NULL, 0);
	if (ret && ret != -EALREADY)
	{
		LOG_ERR("Failed to start AWAY Scan Announce advertisement: %d", ret);
		atomic_set(&adv_running_flag, 0);
	}
	else if (ret == -EALREADY)
	{
		LOG_WRN("AWAY ADV already started");
	}
	else
	{
		LOG_DBG("AWAY Scan Announce advertising burst started");
		atomic_set(&adv_running_flag, 1);
		atomic_set(&current_adv_type, SYNC_REQ_ADV_PAYLOAD_TYPE);
	}
}

static void sync_adv_stop_work_handler(struct k_work *work)
{
	ARG_UNUSED(work);
	if (atomic_get(&adv_running_flag) && atomic_get(&current_adv_type) == SYNC_REQ_ADV_PAYLOAD_TYPE)
	{
		stop_advertising();
	}
}

static void sync_scan_trigger_handler(struct k_work *work)
{
	ARG_UNUSED(work);
	device_state_t state = atomic_get(&current_state); 

	if (state == STATE_AWAY_LOGGING || STATE_HOME_ADVERTISING)
	{
		LOG_DBG("Sync Scan Triggers: Submitting scan_open_work");
		k_work_submit(&scan_open_work);
	} else 
	{
		LOG_WRN("Sync Scan Trigger ran but state is %d", state); 
	}
	
}

/**
 * @brief Populates the BLE filter accept list with target AP addresses.
 *
 * Clears the existing list and adds addresses from the global target_ap_addrs array.
 * Assumes target APs use public addresses.
 *
 * @return 0 on success, negative error code on failure.
 */
static int setup_scan_filter(void)
{
	int err;
	bt_addr_le_t addr_le;

	// Clear any previous filter entries (important if list could change)
	bt_le_filter_accept_list_clear();

	LOG_INF("Populating BLE scan filter accept list:");
	for (size_t i = 0; i < num_target_aps; i++) {
		// Convert string address to bt_addr_le_t.
		// We assume the target APs use public addresses ("public").
		// If they use Random Static, use "random" or the correct type string.
		err = bt_addr_le_from_str(target_ap_addrs[i], "public", &addr_le);
		if (err) {
			LOG_ERR("Invalid address string '%s': %d", target_ap_addrs[i], err);
			// Decide how to handle: return error, skip, etc.
			return err;
		}

		// Add the parsed address to the controller's filter accept list
		err = bt_le_filter_accept_list_add(&addr_le);
		if (err && err != -EALREADY) { // Ignore if already added
			LOG_ERR("Failed to add '%s' to accept list: %d", target_ap_addrs[i], err);
			// Decide how to handle: return error, skip, etc.
			// If one fails, the list might be partially populated.
		} else if (err == 0) {
			LOG_INF("Added %s to filter accept list.", target_ap_addrs[i]);
		}
	}
	return 0; // Success
}

/**
 * @brief Manage state transitions and associated actions.
 *
 * This function handles entering and exiting states, performing the necessary
 * actions for each state transition.
 *
 * @param new_state The target state to enter.
 */
static void enter_state(device_state_t new_state)
{
	// Check our current state
	device_state_t old_state = atomic_set(&current_state, new_state);

	// If new = old, do nothing
	if (old_state == new_state)
	{
		LOG_INF("Already in state: %d", new_state);
		return;
	}

	LOG_INF("STATE TRANSITION: %d -> %d", old_state, new_state);

	// Actions on EXITING the old state
	switch (old_state)
	{
<<<<<<< HEAD
		case STATE_HOME_ADVERTISING:
			k_timer_stop(&heartbeat_timeout_timer); // stops checking for loss of AP
			break;
		case STATE_AWAY_LOGGING:
			break;
		case STATE_CHARGING:
			// Actions for stopping charging are handled by USB disconnect callback
			break;
		default: // STATE_INIT or others
			break;
=======
	case STATE_HOME_ADVERTISING:
		LOG_DBG("Exiting HOME: Stopping sensor ADV timer and radio.");
		stop_advertising();
		k_timer_stop(&sync_check_timer);
		k_timer_stop(&scan_close_timer);
		if (scan_active)
		{
			bt_le_scan_stop();
			scan_active = false;
		}
		break;
	case STATE_AWAY_LOGGING:
		LOG_DBG("Exiting AWAY: Stopping AWAY ADV timer, work, and radio.");

		k_timer_stop(&sync_check_timer);
		(void)k_work_cancel_delayable(&sync_adv_stop_work);
		(void)k_work_cancel_delayable(&sync_scan_trigger_work);
		stop_advertising();
		k_timer_stop(&scan_close_timer);
		if (scan_active)
		{
			bt_le_scan_stop();
			scan_active = false;
		}
		break;
	case STATE_CHARGING:
		LOG_DBG("Exiting CHARGING.");
		break;
	default: // STATE_INIT or others
		break;
>>>>>>> bf7c743f
	}

	// Actions on ENTERING the new state
	switch (new_state)
	{
<<<<<<< HEAD
		case STATE_HOME_ADVERTISING:
			LOG_INF("Entering Home Adv Mode");
			set_imu_rate(true);													   // Set high IMU rate and performance mode
			start_advertising();												   // Start BLE advertisement
			k_timer_start(&heartbeat_timeout_timer, HEARTBEAT_TIMEOUT, K_NO_WAIT); // Start timer to track in-home
			break;
		case STATE_AWAY_LOGGING:
			LOG_INF("Entering Away Log Mode");
			set_imu_rate(false); // Set low IMU rate and low-power mode
			stop_advertising();	 // Stop advertising
			// Heartbeat timer should be stopped already from leaving HOME
			break;
		case STATE_CHARGING:
			// Ensure other activities are stopped
			LOG_INF("Entering Charging Mode");
			stop_advertising();
			k_timer_stop(&heartbeat_timeout_timer);
			break;
		case STATE_INIT:
			stop_advertising();
			break;
		default:
			break;
=======
	case STATE_HOME_ADVERTISING:
		LOG_INF("Entering Home Adv Mode");
		set_imu_rate(true);													   // Set high IMU rate and performance mode
		missed_sync_responses = 0; 
		sync_check_interval_ms = SYNC_CHECK_INTERVAL_BASE_MS; 
		start_sensor_advertising();											   // Start BLE advertisement
		k_timer_start(&sync_check_timer, K_MSEC(sync_check_interval_ms), K_MSEC(sync_check_interval_ms)); // Start timer to track in-home
		break;
	case STATE_AWAY_LOGGING:
		LOG_INF("Entering Away Log Mode");
		set_imu_rate(false); // Set low IMU rate and low-power mode
		stop_advertising();	 // Stop advertising
		uint32_t jitter = sys_rand32_get() % (SYNC_CHECK_INTERVAL_BASE_MS / 4); 
		k_timer_start(&sync_check_timer, K_MSEC(jitter), K_MSEC(sync_check_interval_ms));
		break;
	case STATE_CHARGING:
		// Ensure other activities are stopped
		LOG_INF("Entering Charging Mode");
		stop_advertising();
		k_timer_stop(&sync_check_timer);
		(void)k_work_cancel_delayable(&sync_adv_stop_work);
		(void)k_work_cancel_delayable(&sync_scan_trigger_work);
		if (scan_active)
		{
			LOG_DBG("Stopped active scan on entering CHARGING state");
			bt_le_scan_stop();
			scan_active = false;
		}
		k_timer_stop(&scan_close_timer);
		break;
	case STATE_INIT:
		LOG_INF("Entering INIT state.");
		stop_advertising();
		if (scan_active)
		{
			bt_le_scan_stop();
			scan_active = false;
		}
		k_timer_stop(&scan_close_timer);
		k_timer_stop(&sync_check_timer);
		break;
>>>>>>> bf7c743f
	}
}

/**
 * @brief Callback function for BLE scanning.
 *
 * This function is called when a BLE advertisement is received. It checks if
 * the advertisement is from a target AP and submits the scan found AP work
 * to the workqueue.
 *
 * @param addr Pointer to the Bluetooth address of the advertiser.
 * @param rssi Received signal strength indicator.
 * @param adv_type Advertisement type.
 * @param buf Pointer to the advertisement data buffer.
 */
/* ------------------------------------------------------------------ */
static void scan_cb(const bt_addr_le_t *addr, int8_t rssi, uint8_t adv_type,
					struct net_buf_simple *buf)
{
	if (atomic_get(&current_state) == STATE_CHARGING)
	{
		/* ignore all packets while charging */
		return;
	}

	char addr_str[BT_ADDR_LE_STR_LEN];
	bt_addr_le_to_str(addr, addr_str, sizeof(addr_str)); // Still useful for logging
	LOG_INF("Heartbeat from %s, RSSI=%d", addr_str, rssi);

	// Stop scan and close timer 
	if (scan_active)
	{
		bt_le_scan_stop();
		scan_active = false;
	}
	k_timer_stop(&scan_close_timer);

	// Reset miss counter
	missed_sync_responses = 0;
	sync_check_interval_ms = SYNC_CHECK_INTERVAL_BASE_MS;

	// Handle state 
	device_state_t s = atomic_get(&current_state);

	if (s == STATE_AWAY_LOGGING)
	{
		LOG_DBG("Sync Response Received: Transitioning to HOME state.");
		enter_state(STATE_HOME_ADVERTISING); 
	}
	else if (s == STATE_HOME_ADVERTISING)
	{
		LOG_DBG("Sync Response Received: Confirmed HOME state.");
		start_sensor_advertising(); 
	}
}

/**
 * @brief Queue the initial battery level to the message queue.
 *
 * This function reads the initial battery voltage and queues it to the
 * message queue for processing.
 */
static void queue_initial_battery_level(void)
{
	int batt_mV = battery_sample();
	if (batt_mV < 0)
	{
		LOG_ERR("Initial battery read failed: %d", batt_mV);
		return;
	}

	unsigned int batt_pptt = battery_level_pptt(batt_mV, levels);

	sensor_message_t msg = {.type = SENSOR_MSG_TYPE_BATTERY};
	msg.payload.batt.battery = (uint8_t)(batt_pptt / 100);
	msg.payload.batt.timestamp = k_uptime_get_32();

	if (k_msgq_put(&sensor_message_queue, &msg, K_NO_WAIT) != 0)
	{
		LOG_WRN("Initial battery queue full - value dropped");
	}
	else
	{
		LOG_INF("Step 4.2: Queued initial battery level: %u%% (%d mV)", msg.payload.batt.battery, batt_mV);
	}
}

/**
 * @brief Handle the away advertisement work item.
 *
 * This function is called when the away advertisement work item is triggered.
 * It prepares the advertisement payload and starts the AWAY advertisement burst.
 *
 * @param work Pointer to the work structure.
 */
static void sync_check_work_handler(struct k_work *work)
{
	ARG_UNUSED(work);

	device_state_t state = atomic_get(&current_state); 
	// Only proceed if we are actually in AWAY state
	if (state != STATE_AWAY_LOGGING && state != STATE_HOME_ADVERTISING)
	{
		LOG_WRN("Sync check work ran in unexpected state %d", state);
		return;
	}

	// Calculate the time until next scan window opens
	uint16_t time_to_announce_s = X_ANNOUNCED_S;
	LOG_DBG("Preparing Type 0x01 ADV. Announcing scan reference time: %u seconds", time_to_announce_s);

	// Prepare payload: [ Type | Time LSB | MSB ]
	manuf_payload_sync_req[0] = SYNC_REQ_ADV_PAYLOAD_TYPE;
	sys_put_le16(time_to_announce_s, &manuf_payload_sync_req[1]);

	start_sync_request_advertising(); 

	if (atomic_get(&adv_running_flag))
	{
		k_work_schedule(&sync_adv_stop_work, SYNC_REQ_ADV_BURST_DURATION);

		int32_t scan_trigger_delay_ms = (time_to_announce_s * 1000) - EARLY_MARGIN_MS;
		if (scan_trigger_delay_ms < 0)
		{
			scan_trigger_delay_ms = 0;
		}
		LOG_DBG("Scheduling scan trigger work in %d ms.", scan_trigger_delay_ms);

		int ret = k_work_schedule(&sync_scan_trigger_work, K_MSEC(scan_trigger_delay_ms));
		if (ret < 0)
		{
			LOG_ERR("Failed to schedule away scan trigger work (%d)", ret);
		}
	} else 
	{
		LOG_ERR("Sync Req ADV failed to start, scan not scheduled"); 
	}
}

/**
 * @brief Handle the scan open work item.
 *
 * This function is called when the scan open work item is triggered. It starts
 * the BLE scan and stops advertising if necessary.
 *
 * @param w Pointer to the work structure.
 */
static void scan_open_work_handler(struct k_work *w)
{	
	ARG_UNUSED(w);

	// Stop any advertising before scanning
	if (atomic_get(&adv_running_flag))
	{
		bt_le_adv_stop();
		atomic_set(&adv_running_flag, 0);
	}

	LOG_DBG("Scan Open Work: Starting scan (State: %d)", (int)atomic_get(&current_state)); 
	int err = bt_le_scan_start(&scan_param, scan_cb);
	if (err && err != -EALREADY)
	{
		LOG_ERR("bt_le_scan_start failed (%d)", err);
		atomic_set(&adv_running_flag, 0);
		return;
	}
	scan_active = true;

	k_timer_start(&scan_close_timer, K_MSEC(SYNC_SCAN_WINDOW_MS), K_NO_WAIT);
	LOG_DBG("Scan Open: Scan started (%d ms window).", SYNC_SCAN_WINDOW_MS);
}

/**
 * @brief Handle the scan close work item.
 *
 * This function is called when the scan close work item is triggered. It stops
 * the BLE scan and restarts advertising if necessary.
 *
 * @param w Pointer to the work structure.
 */
static void scan_close_work_handler(struct k_work *w)
{
	ARG_UNUSED(w);

	if (scan_active)
	{
		bt_le_scan_stop();
		scan_active = false;
	}
	LOG_DBG("Scan Close Work: Scan window finished (AP Response MISSING).");

	device_state_t state = atomic_get(&current_state);

	if (state == STATE_HOME_ADVERTISING)
	{
		missed_sync_responses ++; 
		LOG_WRN("Sync Response Missed (%u/%u) while HOME", missed_sync_responses, MISSES_BEFORE_AWAY); 
		
		if (missed_sync_responses >= MISSES_BEFORE_AWAY)
		{
			LOG_WRN("Missed %u consecutive Sync Responses, entering AWAY", MISSES_BEFORE_AWAY);
			enter_state(STATE_AWAY_LOGGING);
		} else
		{
			if (!atomic_get(&adv_running_flag))
			{
				LOG_DBG("Scan Close (HOME miss): Restarting sensor advertising");
				start_sensor_advertising();
			}
		}
	} else if (state == STATE_AWAY_LOGGING)
	{
		LOG_WRN("Sync Response MISSED while AWAY");
		sync_check_interval_ms = MIN(sync_check_interval_ms * 2, AWAY_BACKOFF_MAX_INTERVAL_MS);
		sync_check_interval_ms += sys_rand32_get() * (SYNC_CHECK_INTERVAL_BASE_MS / 2);
		sync_check_interval_ms = MIN(sync_check_interval_ms, AWAY_BACKOFF_MAX_INTERVAL_MS);

		LOG_INF("AWAY Backoff: Next sync check attempt in %u ms", sync_check_interval_ms);
		k_timer_start(&sync_check_timer, K_MSEC(sync_check_interval_ms), K_MSEC(sync_check_interval_ms)); 

		if (atomic_get(&adv_running_flag))
		{
			stop_advertising();
		}
	}
}

/**
 * @brief Handle battery timeout events.
 *
 * This function is called when the battery timer expires. It reads the battery
 * voltage, calculates the battery percentage, and queues the data for processing.
 *
 * @param work Pointer to the work structure.
 */
static void battery_timeout_work_handler(struct k_work *work)
{
	ARG_UNUSED(work);

	int batt_mV = battery_sample();
	if (batt_mV >= 0)
	{ // Check for valid reading
		unsigned int bat_pptt = battery_level_pptt(batt_mV, levels);
		sensor_message_t msg = {.type = SENSOR_MSG_TYPE_BATTERY};
		msg.payload.batt.battery = (uint8_t)(bat_pptt / 100);
		msg.payload.batt.timestamp = k_uptime_get_32();

		if (k_msgq_put(&sensor_message_queue, &msg, K_NO_WAIT) != 0)
		{
			LOG_WRN("Battery queue full");
		}
		LOG_DBG("Battery level: %u%% (%d mV)", msg.payload.batt.battery, batt_mV);
	}
	else
	{
		LOG_ERR("Failed to read battery voltage: %d", batt_mV);
	}
}

/**
 * @brief Handle USB connection events.
 *
 * This function is called when the USB is connected. It transitions the device
 * to the CHARGING state.
 *
 * @param work Pointer to the work structure.
 */
static void usb_connect_work_handler(struct k_work *work)
{
	ARG_UNUSED(work);
	LOG_DBG("Workqueue: USB connected, entering CHARGING");
	k_msleep(500);
	if (atomic_get(&current_state) != STATE_CHARGING)
	{
		enter_state(STATE_CHARGING);
	}
}

/**
 * @brief Handle USB disconnection events.
 *
 * This function is called when the USB is disconnected. It transitions the device
 * to the HOME state.
 *
 * @param work Pointer to the work structure.
 */
static void usb_disconnect_work_handler(struct k_work *work)
{
	ARG_UNUSED(work);
	LOG_DBG("Workqueue: USB disconnected, entering HOME");

	if (atomic_get(&current_state) == STATE_CHARGING)
	{	
		LOG_DBG("Workqueue: USB Disconnected, entering AWAY state to initiate sync check"); 
		enter_state(STATE_HOME_ADVERTISING);
	}
	else
	{
		LOG_WRN("USB disconnect event when not in CHARGING state (%d). Forcing AWAY state.", (int)atomic_get(&current_state));
		enter_state(STATE_HOME_ADVERTISING);
	}
}

/**
 * @brief Handle AP scan results and transition to HOME state.
 *
 * This function is called when a target AP is found during scanning. It transitions
 * the device to the HOME state and restarts the heartbeat timer.
 *
 * @param k_work Pointer to the work structure.
 */
static void scan_found_ap_work_handler(struct k_work *k_work)
{
	ARG_UNUSED(k_work);

	if (atomic_get(&current_state) == STATE_CHARGING)
	{
		LOG_DBG("Workqueue: Scan found AP, but in CHARGING state");
		return;
	}

	LOG_DBG("Workqueue: Scan found AP, entering HOME");

	if (atomic_get(&current_state) != STATE_HOME_ADVERTISING)
	{
		LOG_INF("Workqueue: Scan found AP -> Entering HOME state.");
		enter_state(STATE_HOME_ADVERTISING);
	}
	else
	{
		LOG_DBG("Workqueue: Scan found AP while already HOME.");
	}
}

static void sync_check_timer_expiry(struct k_timer *timer_id)
{
	ARG_UNUSED(timer_id);
	device_state_t state = atomic_get(&current_state); 
	if (state == STATE_AWAY_LOGGING || state == STATE_HOME_ADVERTISING)
	{
		k_work_submit(&sync_check_work);
	}
}

/**
 * @brief Handle the scan close timer expiry event.
 *
 * This function is called when the scan close timer expires. It submits the
 * scan close work to the workqueue.
 *
 * @param t Pointer to the timer structure.
 */
static void scan_close_timer_expiry(struct k_timer *t)
{
	ARG_UNUSED(t);
	k_work_submit(&scan_close_work);
}

/**
 * @brief ISR for BMI270 interrupt events.
 *
 * This function is triggered when the BMI270 interrupt pin is activated. It
 * signals the BMI270 handler thread using a semaphore.
 *
 * @param dev Pointer to the device structure.
 * @param cb Pointer to the GPIO callback structure.
 * @param pins Pin mask for the interrupt.
 */
void bmi270_int1_interrupt_triggered(const struct device *dev, struct gpio_callback *cb, uint32_t pins)
{
	k_sem_give(&bmi270_isr_sem);
}

/**
 * @brief Handle battery timer expiry events.
 *
 * This function is called when the battery timer expires. It submits the battery
 * timeout work to the workqueue.
 *
 * @param timer_id Pointer to the timer structure.
 */
void battery_timer_expiry(struct k_timer *timer_id)
{
	LOG_DBG("Heartbeat timer expired, submitting work");
	k_work_submit(&battery_timeout_work);
}

/**
 * @brief Feed the watchdog timer to prevent timeout.
 *
 * This function is called periodically to feed the watchdog timer and prevent
 * it from timing out.
 *
 * @param timer_id Pointer to the timer structure.
 */
static void watchdog_feed(struct k_timer *timer_id)
{
	const struct device *dev = (const struct device *)k_timer_user_data_get(timer_id);
	wdt_feed(dev, wdt_channel_id);
}

/**
<<<<<<< HEAD
 * @brief Callback function for BLE scanning.
 *
 * This function is called when a BLE advertisement is received. It checks if
 * the advertisement is from a target AP and submits the scan found AP work
 * to the workqueue.
 *
 * @param addr Pointer to the Bluetooth address of the advertiser.
 * @param rssi Received signal strength indicator.
 * @param adv_type Advertisement type.
 * @param buf Pointer to the advertisement data buffer.
 */
static void scan_cb(const bt_addr_le_t *addr, int8_t rssi, uint8_t adv_type, struct net_buf_simple *buf)
{
	char addr_str[BT_ADDR_LE_STR_LEN];
	bt_addr_le_to_str(addr, addr_str, sizeof(addr_str)); // Still useful for logging

	// Filter accept list ensures this callback only runs for target APs.
	// No manual strcmp needed anymore.
	LOG_INF("Heartbeat received from filtered AP (%s), RSSI: %d", addr_str, rssi);

	// Submit to work item for state transition
	k_work_submit(&scan_found_ap_work);

	LOG_HEXDUMP_DBG(buf->data, buf->len, "Adv Data: ");
}

/**
=======
>>>>>>> bf7c743f
 * @brief Callback function for USB device status changes.
 *
 * This function is called when the USB device status changes. It handles
 * connection and disconnection events, as well as configuration events.
 *
 * @param status The new USB device status.
 * @param param Pointer to additional parameters (not used).
 */
static void usb_dc_status_cb(enum usb_dc_status_code status, const uint8_t *param)
{
	switch (status)
	{
	case USB_DC_CONNECTED:
		LOG_DBG("USB Connected - Entering Charging State");
		k_work_submit(&usb_connect_work);
		break;
	case USB_DC_DISCONNECTED:
		LOG_DBG("USB Disconnected");
		k_work_submit(&usb_disconnect_work);
		break;
	case USB_DC_CONFIGURED:
		LOG_INF("USB Configured by Host, ready for reading");
		if (atomic_get(&current_state) != STATE_CHARGING)
		{
			k_work_submit(&usb_connect_work);
		}
		break;
	default:
		break;
	}
}

/* -------------------- Data Preparation -------------------- */

/**
 * @brief Prepare a BLE packet from sensor data.
 *
 * This function encodes sensor data into a BLE packet format, ensuring that
 * the data fits within the specified buffer size.
 *
 * @param data Pointer to the sensor data structure.
 * @param buffer Pointer to the output buffer.
 * @param buffer_size Size of the output buffer.
 */
void prepare_packet(const ble_packet_t *data, uint8_t *buffer, size_t buffer_size)
{
	if (buffer_size < SENSOR_DATA_PACKET_SIZE)
	{
		LOG_ERR("Buffer too small (%d < %d)", buffer_size, SENSOR_DATA_PACKET_SIZE);
		return;
	}

	int offset = 0;

	// Temperature: Assume we only need -30 to 40 degree with 1 degree C precision
	int temp_C = round((float)data->temperature / 100.0f);
	temp_C = CLAMP(temp_C, -TEMPERATURE_LOW_LIMIT, TEMPERATURE_HIGH_LIMIT);
	uint8_t encoded_temp = (uint8_t)(temp_C + TEMPERATURE_LOW_LIMIT);
	buffer[offset++] = encoded_temp; // 1 byte

	// Pressure (Convert to uint16_t offset Pascals)
	uint16_t pressure_x10hpa = (uint16_t)data->pressure;
	uint16_t pressure_offset = 0;

	if (pressure_x10hpa >= PRESSURE_BASE_HPA_X10)
	{
		pressure_offset = pressure_x10hpa - PRESSURE_BASE_HPA_X10;
	}
	sys_put_le16(pressure_offset, &buffer[offset]);
	offset += 2; // 2 bytes

	/* IMU data */
	memcpy(&buffer[offset], data->imu_data, sizeof(data->imu_data));
	offset += sizeof(data->imu_data); // 12 bytes

	/* Timestamp */
	sys_put_le32(data->timestamp, &buffer[offset]);
	offset += 4; // 4 bytes

	/* Battery percentage */
	buffer[offset++] = data->battery; // 1 byte

	// Check total size
	if (offset != SENSOR_DATA_PACKET_SIZE)
	{
		LOG_WRN("BLE packet size mimatch: expected %d, got %d", SENSOR_DATA_PACKET_SIZE, offset);
	}
}

/* ----------------------------------------------------------------------------- */

/**
 * @brief BMI270 handler thread function.
 *
 * This thread handles BMI270 interrupt events, reads IMU data, and queues
 * the data for further processing.
 *
 * @param unused1 Unused parameter.
 * @param unused2 Unused parameter.
 * @param unused3 Unused parameter.
 */
static void bmi270_handler_func(void *unused1, void *unused2, void *unused3)
{
	ARG_UNUSED(unused1);
	ARG_UNUSED(unused2);
	ARG_UNUSED(unused3);

	LOG_DBG("BMI270 handler thread started");

	while (1)
	{
		// Wait indefinitely for the BMI270 interrupt signal
		if (k_sem_take(&bmi270_isr_sem, K_FOREVER) == 0)
		{
			// semaphore taken, read data
			BMI270_IMU_Value raw_value;

			// Determine which config to use based on current state
			device_state_t state = atomic_get(&current_state);
			uint8_t acc_range = (state == STATE_HOME_ADVERTISING) ? bmi270_acc_config_high.acc_range : bmi270_acc_config_low.acc_range;
			uint8_t gyr_range = (state == STATE_HOME_ADVERTISING) ? bmi270_gyr_config_high.gyr_range : bmi270_gyr_config_low.gyr_range;

			bool read_ok = bmi270_read_imu(&bmi270_ctx, &raw_value, acc_range, gyr_range);

			if (read_ok == 0)
			{
				sensor_message_t msg = {.type = SENSOR_MSG_TYPE_IMU};
				msg.payload.imu.imu_data[0] = (int16_t)(sensor_value_to_double(&raw_value.accel.x) * 100);
				msg.payload.imu.imu_data[1] = (int16_t)(sensor_value_to_double(&raw_value.accel.y) * 100);
				msg.payload.imu.imu_data[2] = (int16_t)(sensor_value_to_double(&raw_value.accel.z) * 100);
				msg.payload.imu.imu_data[3] = (int16_t)(sensor_value_to_double(&raw_value.gyro.x) * 100);
				msg.payload.imu.imu_data[4] = (int16_t)(sensor_value_to_double(&raw_value.gyro.y) * 100);
				msg.payload.imu.imu_data[5] = (int16_t)(sensor_value_to_double(&raw_value.gyro.z) * 100);
				msg.payload.imu.timestamp = k_uptime_get_32();

				if (k_msgq_put(&sensor_message_queue, &msg, K_NO_WAIT) != 0)
				{
					LOG_WRN("BMI270 queue full");
				}

				// LOG_DBG("Timestamp: %u, Accel Z: %.2f",
				// 	msg.payload.imu.timestamp, (double)(msg.payload.imu.imu_data[2] / 100));
			}
			else
			{
				LOG_ERR("Failed to read from BMI270 in hanlder thread: %d", read_ok);
			}
		}
	}
}

/**
 * @brief BMP390 handler thread function.
 *
 * This thread periodically reads environmental data from the BMP390 sensor
 * and queues the data for further processing.
 *
 * @param unused1 Unused parameter.
 * @param unused2 Unused parameter.
 * @param unused3 Unused parameter.
 */
static void bmp390_handler_func(void *unused1, void *unused2, void *unused3)
{
	ARG_UNUSED(unused1);
	ARG_UNUSED(unused2);
	ARG_UNUSED(unused3);

	LOG_DBG("BMP390 hanlder thread started (polling at %d ms interval)", BMP390_READ_INTERVAL);

	while (1)
	{
		// --- 1Hz BME680 Reading ---
		if (!dev || !device_is_ready(dev))
		{
			LOG_ERR("BME680 device not ready in handler thread");
			k_sleep(K_SECONDS(5));
			continue;
		}

		struct sensor_value temp, press;
		int ret = sensor_sample_fetch(dev);
		if (ret < 0)
		{
			LOG_ERR("Failed to fetch from BME688: %d", ret);
			k_sleep(K_MSEC(500));
			continue;
		}

		if (sensor_channel_get(dev, SENSOR_CHAN_AMBIENT_TEMP, &temp) == 0 && sensor_channel_get(dev, SENSOR_CHAN_PRESS, &press) == 0)
		{
			sensor_message_t msg = {.type = SENSOR_MSG_TYPE_ENVIRONMENT};
			msg.payload.env.temperature = (uint16_t)(sensor_value_to_double(&temp) * 100);
			msg.payload.env.pressure = (uint32_t)(sensor_value_to_double(&press) * 100); // kPa x 100 = hPa x 10 gives 0.1 hPa resolution
			msg.payload.env.timestamp = k_uptime_get_32();

			if (k_msgq_put(&sensor_message_queue, &msg, K_NO_WAIT) != 0)
			{
				LOG_WRN("BMP390 queue full");
			}

			// LOG_DBG("Timestamp: %u, Temperature: %.2f, Pressure: %.1f",
			// 		msg.payload.env.timestamp,
			// 		(double)(msg.payload.env.temperature / 100),
			// 		(double)(msg.payload.env.pressure / 10.0));
		}
		else
		{
			LOG_ERR("Failed to read BMP390 (simulated): %d", ret);
		}

		k_msleep(BMP390_READ_INTERVAL);
	}
}

/**
 * @brief Settings handler for loading the nonce counter.
 *
 * This function is called by the settings subsystem to load the nonce counter
 * from persistent storage.
 *
 * @param name Name of the setting.
 * @param len Length of the setting value.
 * @param read_cb Callback function to read the setting value.
 * @param cb_arg Argument for the read callback.
 * @return 0 on success, negative error code on failure.
 */
static int settings_handle_nonce_set(const char *name, size_t len, settings_read_cb read_cb, void *cb_arg)
{
	LOG_DBG("Settings handler entered for key: %s (len: %d)", name ? name : "NULL", len);

	const char *next;
	int ret;

	if (settings_name_steq(name, "nonce_ctr", &next) && !next)
	{
		if (len != sizeof(nonce_counter))
		{
			LOG_ERR("Invalid size for nonce_ctr setting (%d != %d)", len, sizeof(nonce_counter));
			return -EINVAL;
		}

		ret = read_cb(cb_arg, &nonce_counter, sizeof(nonce_counter));
		if (ret > 0)
		{
			LOG_DBG("Loaded nonce_counter from NVS: %llu", nonce_counter);
			return 0;
		}
		LOG_ERR("Failed to read nonce_ctr setting: %d", ret);
		return ret;
	}
	return -ENOENT;
}

// Register the settings handler for the specific subtree
SETTINGS_STATIC_HANDLER_DEFINE(
	borus_state,
	BORUS_SETTINGS_PATH,
	NULL,
	settings_handle_nonce_set,
	NULL,
	NULL);

/**
 * @brief Encrypt sensor data using AES-CTR mode.
 *
 * This function encrypts a 20-byte sensor data block using AES-CTR mode and
 * appends an 8-byte nonce to the output buffer.
 *
 * @param plain Pointer to the plaintext data.
 * @param out Pointer to the output buffer.
 * @return 0 on success, negative error code on failure.
 */
static int encrypt_sensor_block(const uint8_t *plain, uint8_t *out)
{
	memset(out, 0, ENC_ADV_PAYLOAD_LEN);

	if (g_aes_key_id == PSA_KEY_ID_NULL)
	{
		LOG_ERR("AES key handle is not valid");
		return -EPERM;
	}
	psa_status_t st;
	int ret = 0;

	// Build the 8 byte Nonce
	uint8_t nonce[NONCE_LEN];

	// Bytes 0-1: Company ID (nordic 0x0059) in little-endian
	static uint16_t cid = sys_cpu_to_le16(0x0059);
	memcpy(nonce, &cid, sizeof(cid));

	// Bytes 2-7: 48-bit packet counter, big-endian
	nonce_counter++;
	sys_put_be48(nonce_counter, &nonce[2]);

	uint8_t iv_buffer_for_api[PSA_BLOCK_CIPHER_BLOCK_LENGTH(PSA_KEY_TYPE_AES)]; // Should be 16
	memset(iv_buffer_for_api, 0, sizeof(iv_buffer_for_api));					// Zero pad
	memcpy(iv_buffer_for_api, nonce, NONCE_LEN);								// Copy the 8-byte nonce

	psa_cipher_operation_t op = PSA_CIPHER_OPERATION_INIT;
	size_t olen = 0;		   // For output length from PSA functions
	size_t ciphertext_len = 0; // Accumulate total ciphertext written

	st = psa_cipher_encrypt_setup(&op, g_aes_key_id, PSA_ALG_CTR);
	if (st != PSA_SUCCESS)
	{
		LOG_ERR("Failed to setup cipher encryption: %d", st);
		ret = -EFAULT; // Map PSA error
		goto cleanup;  // No operation to abort yet
	}

	// --- Use the 16-byte padded buffer for the API call ---
	st = psa_cipher_set_iv(&op, iv_buffer_for_api, sizeof(iv_buffer_for_api));
	if (st != PSA_SUCCESS)
	{
		LOG_ERR("Failed to set cipher IV: %d", st);
		ret = -EFAULT;
		goto cleanup_op; // Abort the operation
	}

	out[0] = SENSOR_ADV_PAYLOAD_TYPE;

	// --- Copy the actual 8-byte nonce to the output buffer ---
	memcpy(&out[1], nonce, NONCE_LEN);

	// Encrypt data, placing ciphertext *after* the nonce space in 'out'
	st = psa_cipher_update(&op, plain, SENSOR_DATA_PACKET_SIZE,
						   &out[1 + NONCE_LEN],		// Output buffer starts after nonce + type
						   SENSOR_DATA_PACKET_SIZE, // Max capacity for ciphertext
						   &olen);
	if (st != PSA_SUCCESS)
	{
		LOG_ERR("Failed to update cipher: %d", st);
		ret = -EFAULT;
		goto cleanup_op;
	}
	ciphertext_len += olen;

	// Finish the operation (usually produces no more output for CTR)
	if (ciphertext_len < SENSOR_DATA_PACKET_SIZE)
	{
		st = psa_cipher_finish(&op,
							   out + 1 + NONCE_LEN + ciphertext_len,	 // Where to write if any
							   SENSOR_DATA_PACKET_SIZE - ciphertext_len, // Remaining capacity
							   &olen);

		if (st != PSA_SUCCESS)
		{
			LOG_ERR("Failed to finish cipher op: %d", st);
			ret = -EFAULT;
			goto cleanup_op;
		}

		ciphertext_len += olen;
	}
	// Now 'out' contains [ 1 byte type | 8-byte nonce | 20-byte ciphertext ]

	// --- Verification ---
	if (ciphertext_len != SENSOR_DATA_PACKET_SIZE)
	{
		LOG_ERR("Ciphertext length mismatch: expected %d, got %u",
				SENSOR_DATA_PACKET_SIZE, (unsigned int)ciphertext_len);
		ret = -EIO; // Unexpected data size error
		// Nonce is copied, but ciphertext is incomplete/wrong. Return error.
		goto cleanup_op; // Ensure abort is called
	}

// Cleanup labels
cleanup_op:
	// Abort the operation if it was successfully set up
	psa_cipher_abort(&op); // Best effort cleanup
cleanup:
	// --- Removed key destruction ---
	return ret; // 0 on success, negative error code on failure
}

/**
 * @brief BLE logger thread function.
 *
 * This thread processes sensor data messages from the queue and either updates
 * BLE advertisements or logs the data to external flash storage.
 *
 * @param unused1 Unused parameter.
 * @param unused2 Unused parameter.
 * @param unused3 Unused parameter.
 */
static void ble_logger_func(void *unused1, void *unused2, void *unused3)
{
	ARG_UNUSED(unused1);
	ARG_UNUSED(unused2);
	ARG_UNUSED(unused3);

	LOG_DBG("BLE Logger thread started");

	int ret;
	sensor_message_t received_msg;						// Received from message queue
	ble_packet_t current_sensor_state = {0};			// Initialise
	current_sensor_state.timestamp = k_uptime_get_32(); // Set initial timestamp
	bool state_needs_update = false;					// Flag to reduce ADV updates

	uint32_t save_timer = k_uptime_get_32(); // Timer for saving nonce

	struct fs_file_t log_file;			  // File object for littlefs
	bool file_is_open = false;			  // Track if log file is currently open
	int log_write_count = 0;			  // Counter for periodic sync
	static bool log_storage_full = false; // Flag to indicate storage is full

	fs_file_t_init(&log_file); // Initialise file object structure

	while (1)
	{
		/* Get each message from the message queue */
		ret = k_msgq_get(&sensor_message_queue, &received_msg, K_FOREVER);
		if (ret == 0)
		{
			state_needs_update = true; // Received new data

			// Update the local copy of the full sensor state
			switch (received_msg.type)
			{
			case SENSOR_MSG_TYPE_IMU:
				memcpy(current_sensor_state.imu_data, received_msg.payload.imu.imu_data, sizeof(current_sensor_state.imu_data));
				current_sensor_state.timestamp = received_msg.payload.imu.timestamp;
				break;
			case SENSOR_MSG_TYPE_ENVIRONMENT:
				current_sensor_state.temperature = received_msg.payload.env.temperature;
				current_sensor_state.pressure = received_msg.payload.env.pressure;
				// Use newest timestamp if relevant
				if (received_msg.payload.env.timestamp > current_sensor_state.timestamp)
				{
					current_sensor_state.timestamp = received_msg.payload.env.timestamp;
				}
				break;
			case SENSOR_MSG_TYPE_BATTERY:
				current_sensor_state.battery = received_msg.payload.batt.battery;
				if (received_msg.payload.batt.timestamp > current_sensor_state.timestamp)
				{
					current_sensor_state.timestamp = received_msg.payload.batt.timestamp;
				}
				break;
			default:
				state_needs_update = false; // No relevant update
				break;
			}
		}
		else
		{
			LOG_ERR("Failed to get message from queue: %d", ret);
			state_needs_update = false;
			k_sleep(K_SECONDS(1));
			continue;
		}

		// Check the current device state
		device_state_t active_state = atomic_get(&current_state);

		// Perform actions based on state only if new data arrived
		if (state_needs_update)
		{
			if (active_state == STATE_HOME_ADVERTISING)
			{
				if (file_is_open)
				{
					LOG_DBG("Home mode: Closing log file.");
					ret = fs_sync(&log_file); // Ensure data is flushed
					if (ret < 0)
					{
						LOG_ERR("Failed to sync log file before closing: %d", ret);
					}
					ret = fs_close(&log_file);
					if (ret < 0)
					{
						LOG_ERR("Failed to close log file: %d", ret);
					}
					file_is_open = false;
					log_write_count = 0; // Reset sync counter
				}

				// Build the 20-byte plain text
				prepare_packet(&current_sensor_state, manuf_plain, sizeof(manuf_plain));

				// Encrypt to 31-byte buffer
				ret = encrypt_sensor_block(manuf_plain, manuf_payload_sensor);
				if (ret != 0)
				{
					LOG_ERR("Encrypt failed - ADV not updated: %d", ret);
					state_needs_update = false;
					k_sleep(K_SECONDS(5));
					continue;
				}

				if (atomic_get(&adv_running_flag) && atomic_get(&current_adv_type) == SENSOR_ADV_PAYLOAD_TYPE)
				{
					// Update the advertising data (non-blocking)
					ret = bt_le_adv_update_data(ad_sensor, ARRAY_SIZE(ad_sensor), NULL, 0);
					if (ret && ret != -EALREADY)
					{
						LOG_WRN("Failed to update ADV data: %d", ret);
					}
				}

				if (k_uptime_get_32() - save_timer > NONCE_SAVE_INTERVAL)
				{
					ret = settings_save_one(BORUS_SETTINGS_PATH "/nonce_ctr", (const void *)&nonce_counter, sizeof(nonce_counter));
					if (ret == 0)
					{
						LOG_DBG("Saved nonce_counter to NVS: %llu", nonce_counter);
					}
					else
					{
						LOG_ERR("Failed to save nonce_counter to NVS: %d", ret);
					}
					save_timer = k_uptime_get_32();
				}

				state_needs_update = false;
			}
			else if (active_state == STATE_AWAY_LOGGING)
			{
				// Ensure BLE update flag is false if we are only logging
				state_needs_update = false;

				// Only log IMU data in away mode
				if (received_msg.type == SENSOR_MSG_TYPE_IMU)
				{
					// Open file if not already open and storage is not full
					if (!file_is_open && !log_storage_full)
					{
						LOG_DBG("Away mode: Opening log file %s", LOG_FILE_PATH);

						int ret = fs_open(&log_file, LOG_FILE_PATH, FS_O_APPEND | FS_O_CREATE | FS_O_WRITE);

						if (ret < 0)
						{
							LOG_ERR("Failed to open log file %s: %d", LOG_FILE_PATH, ret);
							k_sleep(K_SECONDS(5));
							continue;
						}
						else
						{
							LOG_DBG("Log file opened successfully");
							file_is_open = true;
							log_write_count = 0; // Reset sync counter on open
						}
					}

					// Prepare binary log record only if file is open
					if (file_is_open && !log_storage_full)
					{
						// Prepare binary log record
						struct __attribute__((packed))
						{
							uint32_t timestamp;
							int16_t imu[6];
						} log_record;

						log_record.timestamp = received_msg.payload.imu.timestamp;
						memcpy(log_record.imu, received_msg.payload.imu.imu_data, sizeof(log_record.imu));

						// Write the record
						ssize_t written = fs_write(&log_file, &log_record, sizeof(log_record));
						if (written < 0)
						{
							LOG_ERR("Failed to write to log file: %d", (int)written);
							if (written == -ENOSPC)
							{
								LOG_WRN("Log storage full");
								log_storage_full = true; // Set flag
							}
							fs_close(&log_file); // Close on error
							file_is_open = false;
						}
						else if (written < sizeof(log_record))
						{
							LOG_WRN("Partial write to log file: %d / %u bytes", (int)written, sizeof(log_record));
							fs_close(&log_file);
							file_is_open = false;
						}
						else
						{
							log_write_count++;

							// Sync periodically to flush cache to flash (e.g., every 1000 records)
							// Adjust based on data rate and acceptable data loss on power failure
							// LOG_DBG("Logged IMU data (%d bytes), write count: %d",
							// 		(int)written, log_write_count);

							if (log_write_count >= LOG_SYNC_THRESHOLD)
							{
								ret = fs_sync(&log_file);
								if (ret < 0)
								{
									LOG_WRN("Log file sync failed: %d", ret);
								}
								else
								{
									LOG_DBG("Log file synced");
								}
								log_write_count = 0;
							}
						}
					}
					else if (log_storage_full)
					{
						// Optional: Log periodically that storage is full
						static uint32_t last_full_log = 0;
						if (k_uptime_get_32() - last_full_log > NONCE_SAVE_INTERVAL)
						{
							LOG_WRN("Storage is full. No longer logging data.");
							last_full_log = k_uptime_get_32();
						}
						continue;
					}
				}
			}
			else
			{
				// Close file if open (transitioned from AWAY)
				if (file_is_open)
				{
					LOG_DBG("State %d: Closing log file.", active_state);
					ret = fs_sync(&log_file); // Sync before closing
					if (ret < 0)
					{
						LOG_ERR("Failed to sync log file before closing: %d", ret);
					}
					ret = fs_close(&log_file);
					if (ret < 0)
					{
						LOG_ERR("Failed to close log file: %d", ret);
					}
					file_is_open = false;
					log_write_count = 0;
				}
			}
			// Reset update flag after processing
			state_needs_update = false;
		}
		// Loop continues, blocking on k_msgq_get
	}
}

/**
 * @brief Main entry point of the application.
 *
 * This function initializes peripherals, sensors, BLE, and threads, and
 * enters the main loop.
 *
 * @return 0 on success, negative error code on failure.
 */
int main(void)
{
	int ret;

	device_state_t initial_state = STATE_HOME_ADVERTISING;

	LOG_INF("===== Thingy Application Starting =====");

	// --- Initialise Core Peripherals ---
	// LEDs, Button GPIOs and Interrupts
	for (int i = 0; i < 3; i++)
	{
		if (!gpio_is_ready_dt(&leds[i]))
		{
			LOG_ERR("LED%d on pin %d is not ready\n", i, leds[i].pin);
			return -1;
		}
		else
		{
			ret = gpio_pin_configure_dt(&leds[i], GPIO_OUTPUT_INACTIVE);
			if (ret)
			{
				LOG_ERR("Failed to configure LED%d\n", i);
				return -1;
			}
		}
	}

	LOG_INF("Step 1: GPIOs configured");

	// --- Initialise Sensors ---

	// BMI270 (IMU)
	bool bmi270_ret;
	if (!gpio_is_ready_dt(&bmi270_interrupts))
	{
		LOG_ERR("Interrupt GPIO is not ready on pin %d", bmi270_interrupts.pin);
		return -1;
	}
	ret = gpio_pin_configure_dt(&bmi270_interrupts, GPIO_INPUT);
	if (ret)
	{
		LOG_ERR("Failed to configure BMI270 interrupt as input");
		return -1;
	}
	gpio_pin_interrupt_configure_dt(&bmi270_interrupts, GPIO_INT_EDGE_TO_ACTIVE);
	if (ret != 0)
	{
		LOG_ERR("Error %d: failed to configure interrupt on %s pin %d",
				ret, bmi270_interrupts.port->name, bmi270_interrupts.pin);
		return -1;
	}
	gpio_init_callback(&bmi270_interrupts_cb_data, bmi270_int1_interrupt_triggered, BIT(bmi270_interrupts.pin));
	gpio_add_callback_dt(&bmi270_interrupts, &bmi270_interrupts_cb_data);

	LOG_INF("Step 2.1: BMI270 interrupts configured");

	/* Check SPI bus */
	if (!spi_is_ready_dt(&bmi270_spi))
	{
		gpio_pin_toggle_dt(&leds[0]);
		return -1;
	}
	/* Configurations of BMI270 */
	bmi270_ret = bmi270_init(&bmi270_ctx, &bmi270_spi);
	if (!bmi270_ret)
	{
		gpio_pin_toggle_dt(&leds[0]);
		LOG_ERR("Failed to initialise BMI270 sensor");
		return -1;
	}

	bmi270_fifo_config_t bmi270_fifo_default_config = {
		.acc_fifo_downs = BMI270_ACC_FIFO_DOWNS_1,
		.acc_filter = 1,
		.fifo_acc_en = 1,
		.fifo_aux_en = 0,
		.fifo_gyr_en = 1,
		.fifo_header_en = 1,
		.fifo_stop_on_full = 0,
		.gyr_fifo_downs = BMI270_GYR_FIFO_DOWNS_1,
		.gyr_filter = 1,
		.ret_sensor_time = 0};

	ret = bmi270_conf_fifo(&bmi270_ctx, 4096, &bmi270_fifo_default_config);

	bmi270_set_mode(&bmi270_ctx, BMI270_NORMAL_MODE, 1, 1);

	bmi270_conf_acc(&bmi270_ctx, &bmi270_acc_config_high);
	bmi270_conf_gyr(&bmi270_ctx, &bmi270_gyr_config_high);

	bmi270_interrupt_config_t int1_config = {
		.input_en = 0,
		.lvl = 1,
		.odb = 0,
		.output_en = 1,
		.interrupt_type.data_int = DRDY_INT,
		.use_data = 1,
		.int_latch = 0,
	};
	bmi270_conf_interrupt(&bmi270_ctx, &int1_config, 1);

	bmi270_interrupt_config_t int1_feature_config = {
		.input_en = 0,
		.lvl = 1,
		.odb = 0,
		.output_en = 1,
		.interrupt_type.feature_int = NO_MOTION_OUT,
		.use_data = 0,
		.int_latch = 0,
	};
	bmi270_conf_interrupt(&bmi270_ctx, &int1_feature_config, 1);

	bmi270_no_motion_config_t no_motion_param = {
		.duration = 3,
		.enable = 1,
		.select_x = 1,
		.select_y = 1,
		.select_z = 1,
		.threshold = 0x90,
	};
	bmi270_conf_no_motion(&bmi270_ctx, &no_motion_param);

	LOG_INF("Step 2.2: BMI270 sensor feature configured");

	// BME688 (Environmental)
	if (!device_is_ready(dev))
	{
		LOG_ERR("BME688: device not ready");
		return -1;
	}

	LOG_INF("Step 3: BME688 sensor ready");

	// Battery voltage monitoring
	ret = battery_measure_enable(true);
	if (ret != 0)
	{
		LOG_ERR("Failed to initialise battery measurement: %d", ret);
		return -1;
	}
	LOG_INF("Step 4.1: Enable battery voltage measurement");

	// Push initial battery pct to queue
	queue_initial_battery_level();

	struct fs_mount_t *mp = &lfs_mount_p;

	ret = fs_mount(mp);
	if (ret < 0)
	{
		LOG_WRN("LittleFS mount failed (%d). Attempting format...", ret);
	}
	else
	{
		LOG_DBG("LittleFS mounted on %s", mp->mnt_point);
	}
	// Log FS stats if mount succeeded
	if (ret == 0)
	{
		struct fs_statvfs stats;
		if (fs_statvfs(mp->mnt_point, &stats) == 0)
		{
			LOG_DBG("%s: bsize = %lu ; frsize = %lu ;"
					" blocks = %lu ; bfree = %lu",
					mp->mnt_point,
					stats.f_bsize, stats.f_frsize,
					stats.f_blocks, stats.f_bfree);
		}
	}

	LOG_INF("Step 5: File system mounted");

	// --- Initialise Communication ---
	// BLE
	ret = bt_enable(NULL);
	if (ret)
	{
		LOG_ERR("Failed to enable BLE stack (err: %d)\n", ret);
		return -1;
	}

	LOG_INF("Step 6: Bluetooth enabled");

	ret = setup_scan_filter();
<<<<<<< HEAD
	if (ret) {
		LOG_ERR("Failed to configure scan filter accept list: %d", ret);
		return -1;
	}
	LOG_INF("Step 6.1: Scan filter accept list configured");
=======
	if (ret)
	{
		LOG_ERR("Failed to configure scan filter accept list: %d", ret);
		return -1;
	}
>>>>>>> bf7c743f

	ret = psa_crypto_init();
	if (ret != PSA_SUCCESS)
	{
		LOG_ERR("Failed to initialise crypto: %d", ret);
		return -1;
	}

	// --- Import the AES Key ONCE ---
	static const uint8_t aes_key[16] = {
		0x9F, 0x7B, 0x25, 0xA0, 0x68, 0x52, 0x33, 0x1C,
		0x10, 0x42, 0x5E, 0x71, 0x99, 0x84, 0xC7, 0xDD};

	psa_key_attributes_t attr = PSA_KEY_ATTRIBUTES_INIT;
	psa_set_key_usage_flags(&attr, PSA_KEY_USAGE_ENCRYPT | PSA_KEY_USAGE_DECRYPT);
	psa_set_key_lifetime(&attr, PSA_KEY_LIFETIME_VOLATILE); // Or persistent if needed
	psa_set_key_algorithm(&attr, PSA_ALG_CTR);
	psa_set_key_type(&attr, PSA_KEY_TYPE_AES);
	psa_set_key_bits(&attr, 128);

	// Store the key handle in the global variable
	ret = psa_import_key(&attr, aes_key, sizeof(aes_key), &g_aes_key_id);
	if (ret != PSA_SUCCESS)
	{
		LOG_ERR("Failed to import AES key: %d", ret);
		// Handle error - perhaps cannot continue securely
		return -1;
	}
	psa_reset_key_attributes(&attr); // Good practice
	LOG_INF("Step 7: AES Key Imported Successfully (ID: %u)", (unsigned int)g_aes_key_id);

	ret = settings_subsys_init();
	if (ret != 0)
	{
		LOG_ERR("Failed to initialise settings subsystem: %d", ret);
		return -1;
	}
	else
	{
		LOG_DBG("Setting subsystem initialised");
	}

	ret = settings_load_subtree("borus/state");
	if (ret == 0)
	{
		LOG_DBG("Settings loaded successfully");
	}
	else if (ret == -ENOENT)
	{
		LOG_DBG("No 'bours/state' settings found in NVS. Using default = 0");
	}
	else
	{
		LOG_ERR("Failed to load settings for 'borus/state': %d", ret);
	}

	LOG_INF("Step 8: Settings loaded, nonce = %llu", nonce_counter);

	// USB Device Subsystem
	ret = usb_enable(usb_dc_status_cb); // Register callback
	if (ret)
	{
		LOG_ERR("Failed to enable USB: %d", ret);
		initial_state = STATE_HOME_ADVERTISING; // If USB fails, we are not charging
	}
	else
	{
		LOG_INF("Step 9: USB callback registered");
	}

	// --- Initialise Timers ---
	k_timer_init(&battery_timer, (k_timer_expiry_t)battery_timer_expiry, NULL);
	k_timer_init(&sync_check_timer, sync_check_timer_expiry, NULL);
	k_timer_init(&scan_close_timer, scan_close_timer_expiry, NULL);

	// Initialise workqueue items
	k_work_init(&battery_timeout_work, battery_timeout_work_handler);
	k_work_init(&usb_connect_work, usb_connect_work_handler);
	k_work_init(&usb_disconnect_work, usb_disconnect_work_handler);
	k_work_init(&scan_found_ap_work, scan_found_ap_work_handler);
	k_work_init(&scan_open_work, scan_open_work_handler);
	k_work_init(&scan_close_work, scan_close_work_handler);
	k_work_init(&sync_check_work, sync_check_work_handler);						// Init new work
	k_work_init_delayable(&sync_adv_stop_work, sync_adv_stop_work_handler); // Init new delayable work
	k_work_init_delayable(&sync_scan_trigger_work, sync_scan_trigger_handler);

	k_timer_start(&battery_timer, BATTERY_READ_INTERVAL, BATTERY_READ_INTERVAL);

	LOG_INF("Step 10: Timers and WQ initialized and Battery timer started");

	/* Watchdog initialisation */
	if (!device_is_ready(wdt_dev))
	{
		LOG_ERR("WDT device not ready");
		return -1;
	}

	struct wdt_timeout_cfg wdt_cfg = {
		.window = {
			.min = 0,
			.max = WDT_TIMEOUT_MS,
		},
		.callback = NULL, // Reset immediately, no callback
		.flags = WDT_FLAG_RESET_SOC,
	};

	wdt_channel_id = wdt_install_timeout(wdt_dev, &wdt_cfg);
	if (wdt_channel_id < 0)
	{
		LOG_ERR("Failed to install WDT timeout configuration: %d", wdt_channel_id);
		return -1;
	}

	ret = wdt_setup(wdt_dev, 0);
	if (ret)
	{
		LOG_ERR("Failed to start WDT: %d", ret);
		return -1;
	}

	LOG_INF("Step 11: Watchdog started (timeout %d ms)", WDT_TIMEOUT_MS);

	k_timer_init(&wdt_feed_timer, (k_timer_expiry_t)watchdog_feed, NULL);
	k_timer_user_data_set(&wdt_feed_timer, (void *)wdt_dev);
	k_timer_start(&wdt_feed_timer, K_MSEC(WDT_FEED_INTERVAL_MS), K_MSEC(WDT_FEED_INTERVAL_MS));

	/* LED to indicate successful initialisation sequence */
	for (int i = 0; i < 3; i++)
	{
		gpio_pin_set_dt(&leds[i], 1);
		k_msleep(250);
		gpio_pin_set_dt(&leds[i], 0);
	}

	// --- Create Threads ---
	k_thread_create(&bmi270_handler_thread_data, bmi270_handler_stack_area,
					K_THREAD_STACK_SIZEOF(bmi270_handler_stack_area), bmi270_handler_func, NULL, NULL, NULL,
					BMI270_HANDLER_PRIORITY, 0, K_MSEC(1000));

	k_thread_create(&bmp390_handler_thread_data, bmp390_handler_stack_area,
					K_THREAD_STACK_SIZEOF(bmp390_handler_stack_area), bmp390_handler_func, NULL, NULL, NULL,
					BMP390_HANDLER_PRIORITY, 0, K_MSEC(1000));

	k_thread_create(&ble_logger_thread_data, ble_logger_stack_area,
					K_THREAD_STACK_SIZEOF(ble_logger_stack_area), ble_logger_func, NULL, NULL, NULL,
					BLE_THREAD_PRIORITY, 0, K_MSEC(1000));

	// --- Initial State ---
	// Start assuming HOME, scanner/USB callback will correct quickly if needed.
	LOG_DBG("Setting *initial state* determined state to: %d", initial_state);
	enter_state(initial_state);

	LOG_INF("Entering main loop (idle)");

	while (1)
	{
		// Main thread can sleep or handle very low priority tasks
		k_sleep(K_MINUTES(5));
	}

	return 0;
}<|MERGE_RESOLUTION|>--- conflicted
+++ resolved
@@ -245,12 +245,6 @@
 	NULL						// not directed, pass NULL
 );
 
-<<<<<<< HEAD
-// Main adv packet (hold sensor data)
-struct bt_data ad[] = {
-	BT_DATA(BT_DATA_MANUFACTURER_DATA, manuf_encrypted, sizeof(manuf_encrypted))
-};
-=======
 // Type 0x00: Main adv packet (hold encrypted sensor data)
 struct bt_data ad_sensor[] = {
 	BT_DATA(BT_DATA_MANUFACTURER_DATA, manuf_payload_sensor, sizeof(manuf_payload_sensor))};
@@ -258,7 +252,6 @@
 // Type 0x01: Back home anouncement (hold next scan time)
 struct bt_data ad_sync_req[] = {
 	BT_DATA(BT_DATA_MANUFACTURER_DATA, manuf_payload_sync_req, sizeof(manuf_payload_sync_req))};
->>>>>>> bf7c743f
 
 // BLE scan parameters
 static const struct bt_le_scan_param scan_param = {
@@ -574,47 +567,6 @@
 }
 
 /**
- * @brief Populates the BLE filter accept list with target AP addresses.
- *
- * Clears the existing list and adds addresses from the global target_ap_addrs array.
- * Assumes target APs use public addresses.
- *
- * @return 0 on success, negative error code on failure.
- */
-static int setup_scan_filter(void)
-{
-	int err;
-	bt_addr_le_t addr_le;
-
-	// Clear any previous filter entries (important if list could change)
-	bt_le_filter_accept_list_clear();
-
-	LOG_INF("Populating BLE scan filter accept list:");
-	for (size_t i = 0; i < num_target_aps; i++) {
-		// Convert string address to bt_addr_le_t.
-		// We assume the target APs use public addresses ("public").
-		// If they use Random Static, use "random" or the correct type string.
-		err = bt_addr_le_from_str(target_ap_addrs[i], "public", &addr_le);
-		if (err) {
-			LOG_ERR("Invalid address string '%s': %d", target_ap_addrs[i], err);
-			// Decide how to handle: return error, skip, etc.
-			return err;
-		}
-
-		// Add the parsed address to the controller's filter accept list
-		err = bt_le_filter_accept_list_add(&addr_le);
-		if (err && err != -EALREADY) { // Ignore if already added
-			LOG_ERR("Failed to add '%s' to accept list: %d", target_ap_addrs[i], err);
-			// Decide how to handle: return error, skip, etc.
-			// If one fails, the list might be partially populated.
-		} else if (err == 0) {
-			LOG_INF("Added %s to filter accept list.", target_ap_addrs[i]);
-		}
-	}
-	return 0; // Success
-}
-
-/**
  * @brief Manage state transitions and associated actions.
  *
  * This function handles entering and exiting states, performing the necessary
@@ -639,18 +591,6 @@
 	// Actions on EXITING the old state
 	switch (old_state)
 	{
-<<<<<<< HEAD
-		case STATE_HOME_ADVERTISING:
-			k_timer_stop(&heartbeat_timeout_timer); // stops checking for loss of AP
-			break;
-		case STATE_AWAY_LOGGING:
-			break;
-		case STATE_CHARGING:
-			// Actions for stopping charging are handled by USB disconnect callback
-			break;
-		default: // STATE_INIT or others
-			break;
-=======
 	case STATE_HOME_ADVERTISING:
 		LOG_DBG("Exiting HOME: Stopping sensor ADV timer and radio.");
 		stop_advertising();
@@ -681,37 +621,11 @@
 		break;
 	default: // STATE_INIT or others
 		break;
->>>>>>> bf7c743f
 	}
 
 	// Actions on ENTERING the new state
 	switch (new_state)
 	{
-<<<<<<< HEAD
-		case STATE_HOME_ADVERTISING:
-			LOG_INF("Entering Home Adv Mode");
-			set_imu_rate(true);													   // Set high IMU rate and performance mode
-			start_advertising();												   // Start BLE advertisement
-			k_timer_start(&heartbeat_timeout_timer, HEARTBEAT_TIMEOUT, K_NO_WAIT); // Start timer to track in-home
-			break;
-		case STATE_AWAY_LOGGING:
-			LOG_INF("Entering Away Log Mode");
-			set_imu_rate(false); // Set low IMU rate and low-power mode
-			stop_advertising();	 // Stop advertising
-			// Heartbeat timer should be stopped already from leaving HOME
-			break;
-		case STATE_CHARGING:
-			// Ensure other activities are stopped
-			LOG_INF("Entering Charging Mode");
-			stop_advertising();
-			k_timer_stop(&heartbeat_timeout_timer);
-			break;
-		case STATE_INIT:
-			stop_advertising();
-			break;
-		default:
-			break;
-=======
 	case STATE_HOME_ADVERTISING:
 		LOG_INF("Entering Home Adv Mode");
 		set_imu_rate(true);													   // Set high IMU rate and performance mode
@@ -753,7 +667,6 @@
 		k_timer_stop(&scan_close_timer);
 		k_timer_stop(&sync_check_timer);
 		break;
->>>>>>> bf7c743f
 	}
 }
 
@@ -1156,36 +1069,6 @@
 }
 
 /**
-<<<<<<< HEAD
- * @brief Callback function for BLE scanning.
- *
- * This function is called when a BLE advertisement is received. It checks if
- * the advertisement is from a target AP and submits the scan found AP work
- * to the workqueue.
- *
- * @param addr Pointer to the Bluetooth address of the advertiser.
- * @param rssi Received signal strength indicator.
- * @param adv_type Advertisement type.
- * @param buf Pointer to the advertisement data buffer.
- */
-static void scan_cb(const bt_addr_le_t *addr, int8_t rssi, uint8_t adv_type, struct net_buf_simple *buf)
-{
-	char addr_str[BT_ADDR_LE_STR_LEN];
-	bt_addr_le_to_str(addr, addr_str, sizeof(addr_str)); // Still useful for logging
-
-	// Filter accept list ensures this callback only runs for target APs.
-	// No manual strcmp needed anymore.
-	LOG_INF("Heartbeat received from filtered AP (%s), RSSI: %d", addr_str, rssi);
-
-	// Submit to work item for state transition
-	k_work_submit(&scan_found_ap_work);
-
-	LOG_HEXDUMP_DBG(buf->data, buf->len, "Adv Data: ");
-}
-
-/**
-=======
->>>>>>> bf7c743f
  * @brief Callback function for USB device status changes.
  *
  * This function is called when the USB device status changes. It handles
@@ -2021,19 +1904,11 @@
 	LOG_INF("Step 6: Bluetooth enabled");
 
 	ret = setup_scan_filter();
-<<<<<<< HEAD
-	if (ret) {
+	if (ret)
+	{
 		LOG_ERR("Failed to configure scan filter accept list: %d", ret);
 		return -1;
 	}
-	LOG_INF("Step 6.1: Scan filter accept list configured");
-=======
-	if (ret)
-	{
-		LOG_ERR("Failed to configure scan filter accept list: %d", ret);
-		return -1;
-	}
->>>>>>> bf7c743f
 
 	ret = psa_crypto_init();
 	if (ret != PSA_SUCCESS)
